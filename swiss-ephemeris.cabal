--- conflicted
+++ resolved
@@ -4,11 +4,7 @@
 --
 -- see: https://github.com/sol/hpack
 --
-<<<<<<< HEAD
--- hash: f0ed3bba8b7438dbbde0936dc7b95b045b799b44c1356ad6bb3dda970f134ab5
-=======
--- hash: 7c2061bf4b8e112f814b3fb00216b2f0e3b831f7b349b40c14d07ab82449dffa
->>>>>>> 863f06b3
+-- hash: 3d80150825d13e20bcac4229744f8f58296ba02fdcf6a4bf642b7724adebe9ed
 
 name:           swiss-ephemeris
 version:        1.3.0.2
